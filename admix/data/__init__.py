from ._read import read_lanc, read_hap

<<<<<<< HEAD
from ._utils import convert_anc_count, convert_anc_count2, read_digit_mat, write_digit_mat

__all__ = ["read_lanc", "read_hap", "convert_anc_count", "convert_anc_count2", "read_digit_mat", "write_digit_mat"]
=======
from ._utils import (
    convert_anc_count,
    convert_anc_count2,
    read_int_mat,
    write_int_mat,
    allele_count_per_anc,
)

__all__ = [
    "read_lanc",
    "read_hap",
    "convert_anc_count",
    "convert_anc_count2",
    "read_int_mat",
    "write_int_mat",
    "allele_count_per_anc",
]
>>>>>>> 735cf4f1
<|MERGE_RESOLUTION|>--- conflicted
+++ resolved
@@ -1,15 +1,10 @@
 from ._read import read_lanc, read_hap
 
-<<<<<<< HEAD
-from ._utils import convert_anc_count, convert_anc_count2, read_digit_mat, write_digit_mat
-
-__all__ = ["read_lanc", "read_hap", "convert_anc_count", "convert_anc_count2", "read_digit_mat", "write_digit_mat"]
-=======
 from ._utils import (
     convert_anc_count,
     convert_anc_count2,
-    read_int_mat,
-    write_int_mat,
+    read_digit_mat,
+    write_digit_mat,
     allele_count_per_anc,
 )
 
@@ -18,8 +13,7 @@
     "read_hap",
     "convert_anc_count",
     "convert_anc_count2",
-    "read_int_mat",
-    "write_int_mat",
+    "read_digit_mat",
+    "write_digit_mat",
     "allele_count_per_anc",
-]
->>>>>>> 735cf4f1
+]