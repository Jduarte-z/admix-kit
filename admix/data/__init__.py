--- conflicted
+++ resolved
@@ -1,10 +1,8 @@
-<<<<<<< HEAD
 from ._utils import make_dataset
 from ._dataset import load_toy
-=======
-from ._utils import make_dataset, compute_allele_per_anc, compute_admix_grm
+from ..tools import allele_per_anc, admix_grm
+from ._utils import make_dataset
 from ._dataset import load_toy, load_lab_dataset
->>>>>>> b2313f41
 
 from ._read import read_digit_mat, write_digit_mat
 
