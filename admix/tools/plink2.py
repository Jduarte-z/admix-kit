import dapgen
import pandas as pd
import admix
import numpy as np

import dapgen
import pandas as pd
import admix
import numpy as np
from typing import List
import os
import glob
import subprocess
from ._utils import get_dependency


def run(cmd: str):
    """Shortcut for running plink commands

    Parameters
    ----------
    cmd : str
        plink command
    """
    bin_path = get_dependency("plink2")
    subprocess.check_call(f"{bin_path} {cmd}", shell=True)


def gwas(
    df_sample_info: pd.DataFrame,
    pheno_col: str,
    out_prefix: str,
    pfile: str = None,
    bfile: str = None,
    covar_cols: List[str] = None,
    cat_cols: List[str] = None,
    pheno_quantile_normalize=False,
    covar_quantile_normalize=False,
    clean_tmp_file=False,
):
    # only one of pfile or bfile must be provided
    assert (pfile is None) != (bfile is None), "pfile or bfile must be provided"

    # clean up phenotype
    non_nan_index = ~np.isnan(df_sample_info[pheno_col])
    df_pheno = df_sample_info.loc[non_nan_index, :].rename(columns={pheno_col: "trait"})
    pheno_vals = df_pheno.trait.values
    df_pheno["trait"] = (pheno_vals - pheno_vals.mean()) / pheno_vals.std()
    pheno_path = out_prefix + f".plink2_tmp_pheno"

    if bfile is not None:
        # PLINK1 format
        # FID, IID must be in the column
        assert "FID" in df_sample_info.columns
        assert "IID" in df_sample_info.columns
        df_pheno[["FID", "IID", "trait"]].to_csv(
            pheno_path, sep="\t", index=False, na_rep="NA"
        )
        cmds = [f"--bfile {bfile}"]
    elif pfile is not None:
        # PLINK2 format
        df_pheno.index.name = "#IID"
        df_pheno[["trait"]].to_csv(pheno_path, sep="\t", na_rep="NA")
        cmds = [f"--pfile {pfile}"]

    cmds.extend(
        [
            f"--pheno {pheno_path}",
            "--linear hide-covar omit-ref",
            f"--out {out_prefix}",
        ]
    )

    if covar_cols is not None:
        covar_path = out_prefix + f".plink2_tmp_covar"
        cmds.append(f"--covar {covar_path}")
        if bfile is not None:
            # PLINK1 format
            # FID, IID must be in the column
            assert "FID" in df_sample_info.columns
            assert "IID" in df_sample_info.columns
            df_covar = df_sample_info.loc[
                non_nan_index, ["FID", "IID"] + covar_cols
            ].copy()
            df_covar.to_csv(covar_path, sep="\t", index=False, na_rep="NA")
        elif pfile is not None:
            # PLINK2 format
            df_covar = df_sample_info.loc[non_nan_index, covar_cols].copy()
            df_covar.index.name = "#IID"
            df_covar.to_csv(covar_path, sep="\t", na_rep="NA")

    else:
        cmds[2] += " allow-no-covars"

    if pheno_quantile_normalize:
        cmds.append("--pheno-quantile-normalize")
    if covar_quantile_normalize:
        cmds.append("--covar-quantile-normalize")
    if cat_cols:
        cmds.append(f"--split-cat-pheno omit-most {' '.join(cat_cols)}")

    print("\n".join(cmds))

    run(" ".join(cmds))

    os.rename(out_prefix + ".trait.glm.linear", out_prefix + ".assoc")
    if clean_tmp_file:
        for f in glob.glob(out_prefix + ".plink2_tmp_*"):
            os.remove(f)


def clump(
    pfile,
    assoc_path: str,
    out_prefix: str,
    p1: float = 5e-8,
    p2: float = 1e-4,
    r2: float = 0.1,
    kb=3000,
):
    """
    Wrapper for plink2 clump
    For now, first need to export to .bed format then perform the clump
    """
    tmp_prefix = out_prefix + ".admix_plink2_clump_tmp"
    # convert to bed
    admix.tools.plink2.run(f"--pfile {pfile} --make-bed --out {tmp_prefix}")
<<<<<<< HEAD

    # convert plink2 association to plink1 format ID -> SNP
    import shutil

    from_file = open(assoc_path)
    to_file = open(tmp_prefix + ".assoc", "w")
    to_file.writelines(from_file.readline().replace("ID", "SNP"))
    shutil.copyfileobj(from_file, to_file)
    from_file.close()
    to_file.close()
    cmds = [
        f"--bfile {tmp_prefix} --clump {tmp_prefix + '.assoc'}",
        f"--clump-p1 {p1} --clump-p2 {p2} --clump-r2 {r2} --clump-kb {kb}",
        f"--out {tmp_prefix}",
    ]

    admix.tools.plink.run(" ".join(cmds))
    if os.path.exists(tmp_prefix + ".clumped"):
        os.rename(tmp_prefix + ".clumped", out_prefix + ".clumped")
    else:
        # no clumped region
        # write a comment to the output file
        with open(out_prefix + ".clumped", "w") as file:
            file.write("# No clumped region")
=======
    # perform clump
    admix.tools.plink.clump(
        bfile=tmp_prefix,
        assoc_path=assoc_path,
        out_prefix=out_prefix,
        p1=p1,
        p2=p2,
        r2=r2,
        kb=kb,
    )
    # # convert plink2 association to plink1 format ID -> SNP
    # import shutil

    # from_file = open(assoc_path)
    # to_file = open(tmp_prefix + ".assoc", "w")
    # to_file.writelines(from_file.readline().replace("ID", "SNP"))
    # shutil.copyfileobj(from_file, to_file)
    # from_file.close()
    # to_file.close()
    # cmds = [
    #     f"--bfile {tmp_prefix} --clump {tmp_prefix + '.assoc'}",
    #     f"--clump-p1 {p1} --clump-p2 {p2} --clump-r2 {r2} --clump-kb {kb}",
    #     f"--out {tmp_prefix}",
    # ]

    # admix.tools.plink.run(" ".join(cmds))
    # if os.path.exists(tmp_prefix + ".clumped"):
    #     os.rename(tmp_prefix + ".clumped", out_prefix + ".clumped")
    # else:
    #     # no clumped region
    #     # write a comment to the output file
    #     with open(out_prefix + ".clumped", "w") as file:
    #         file.write("# No clumped region")
>>>>>>> 8f3a8da2

    for f in glob.glob(tmp_prefix + "*"):
        os.remove(f)


def lift_over(pfile: str, out_prefix: str, chain="hg19->hg38"):
    assert chain in ["hg19->hg38", "hg38->hg19"]

    # read the input pgen
    pgen, pvar, psam = dapgen.read_pfile(pfile)
    df_snp = pd.DataFrame(
        {"CHROM": pvar.CHROM.values, "POS": pvar.POS.values}, index=pvar.index.values
    )
    # perform the liftover
    df_lifted = admix.tools.lift_over(df_snp, chain=chain)
    n_snp1 = len(df_lifted)
    df_lifted = df_lifted[df_lifted.POS != -1]
    n_snp2 = len(df_lifted)

    print(
        f"remove {n_snp1 - n_snp2} SNPs ({(n_snp1 - n_snp2) / n_snp1 * 100:.2g}%) for unmapped or ambiguous SNPs"
    )

    # extract the lifted SNPs
    np.savetxt(f"{out_prefix}.snp", df_lifted.index.values, fmt="%s")
    admix.tools.plink2.run(
        f"--pfile {pfile} --extract {out_prefix}.snp --sort-vars --make-pgen --out {out_prefix}"
    )

    # substitute the coordinates
    pgen, pvar, psam = dapgen.read_pfile(out_prefix)
    assert np.all(pvar.index == df_lifted.index)

    pvar["POS"] = df_lifted["POS"]
    pvar.insert(2, "ID", pvar.index)
    pvar = pvar.reset_index(drop=True).rename(columns={"CHROM": "#CHROM"})
    pvar.to_csv(f"{out_prefix}.pvar", sep="\t", index=False)


def merge(sample_pfile: str, ref_pfile: str, out_prefix: str):
    """Given two plink files from different samples, take the common set of SNPs
    and merge them into one data set.

    This can be useful for example when we want to perform a joint PCA for the two
    data sets.

    Parameters
    ----------
    pfile1 : str
        plink file 1
    pfile2 : str
        plink file 2
    out_prefix: str
        prefix to the output files
    """

    # TODO: cope with allele flop in the sample pfile

    # Step 1: rename the SNPstwo files
    admix.tools.plink2.run(
        f"--pfile {sample_pfile} --set-all-var-ids @:#:\$r:\$a --make-pgen --out {out_prefix}"
    )

    admix.tools.plink2.run(
        f"--pfile {ref_pfile} --set-all-var-ids @:#:\$r:\$a --make-pgen --out {out_prefix}"
    )

    # Step 2: find common SNPs
    # load in the SNPs and find the intersection

    # Step 3: extract SNPs and merge the data


def subset(
    pfile: str,
    out_prefix: str,
    snp_list: List = None,
    indiv_list: List = None,
):

    cmds = [
        f"--pfile {pfile}",
        f"--make-pgen --out {out_prefix}",
    ]

    if snp_list is not None:
        snplist_path = out_prefix + ".admix-plink2-subset.snplist"
        np.savetxt(snplist_path, snp_list, fmt="%s")

        cmds.append(f"--extract {snplist_path}")

    if indiv_list is not None:
        indivlist_path = out_prefix + ".admix-plink2-subset.indivlist"
        np.savetxt(indivlist_path, indiv_list, fmt="%s")
        cmds.append(f"--keep {indivlist_path}")

    run(" ".join(cmds))

    # clean up
    for f in glob.glob(out_prefix + ".admix-plink2-subset.*"):
        os.remove(f)


def assoc(
    bfile: str,
    pheno: pd.DataFrame,
    out_prefix: str,
    covar: pd.DataFrame = None,
    indiv: pd.DataFrame = None,
    snp: pd.DataFrame = None,
):
    """Run plink association test

    Parameters
    ----------
    bfile : str
        plink binary file
    pheno : pd.DataFrame
        phenotype data
    out_prefix : str
        prefix for output files
    covar : pd.DataFrame, optional
        covariate data
    indiv : pd.DataFrame, optional
        individual to subset, should contain columns FID and IID
    snp : pd.DataFrame, optional
        snp to subset, should contain column SNP
    """

    assert indiv is None and snp is None, "indiv and snp are not supported"
    pheno_path = out_prefix + ".tmp_pheno"
    covar_path = out_prefix + ".tmp_covar"
    pheno.to_csv(pheno_path, sep="\t", index=False)
    if covar is not None:
        covar.to_csv(covar_path, sep="\t", index=False)

    cmd = [
        f"--bfile {bfile}",
        f"--out {out_prefix}",
        f"--pheno {pheno_path}",
    ]
    if covar is not None:
        cmd.append("--ci 0.95 --glm omit-ref hide-covar")
        cmd.append(f"--covar {covar_path}")
    else:
        cmd.append("--ci 0.95 --glm omit-ref hide-covar allow-no-covars")

    run(" ".join(cmd))<|MERGE_RESOLUTION|>--- conflicted
+++ resolved
@@ -125,32 +125,7 @@
     tmp_prefix = out_prefix + ".admix_plink2_clump_tmp"
     # convert to bed
     admix.tools.plink2.run(f"--pfile {pfile} --make-bed --out {tmp_prefix}")
-<<<<<<< HEAD
-
-    # convert plink2 association to plink1 format ID -> SNP
-    import shutil
-
-    from_file = open(assoc_path)
-    to_file = open(tmp_prefix + ".assoc", "w")
-    to_file.writelines(from_file.readline().replace("ID", "SNP"))
-    shutil.copyfileobj(from_file, to_file)
-    from_file.close()
-    to_file.close()
-    cmds = [
-        f"--bfile {tmp_prefix} --clump {tmp_prefix + '.assoc'}",
-        f"--clump-p1 {p1} --clump-p2 {p2} --clump-r2 {r2} --clump-kb {kb}",
-        f"--out {tmp_prefix}",
-    ]
-
-    admix.tools.plink.run(" ".join(cmds))
-    if os.path.exists(tmp_prefix + ".clumped"):
-        os.rename(tmp_prefix + ".clumped", out_prefix + ".clumped")
-    else:
-        # no clumped region
-        # write a comment to the output file
-        with open(out_prefix + ".clumped", "w") as file:
-            file.write("# No clumped region")
-=======
+
     # perform clump
     admix.tools.plink.clump(
         bfile=tmp_prefix,
@@ -184,7 +159,6 @@
     #     # write a comment to the output file
     #     with open(out_prefix + ".clumped", "w") as file:
     #         file.write("# No clumped region")
->>>>>>> 8f3a8da2
 
     for f in glob.glob(tmp_prefix + "*"):
         os.remove(f)
