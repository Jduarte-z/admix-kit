--- conflicted
+++ resolved
@@ -13,12 +13,8 @@
 import re
 from smart_open import open
 import dask.array as da
-<<<<<<< HEAD
-import dask
-=======
 from typing import List, Optional
 import xarray as xr
->>>>>>> 28b12364
 
 
 def read_plink(path: str):
